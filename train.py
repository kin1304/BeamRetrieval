--- conflicted
+++ resolved
@@ -258,14 +258,10 @@
                 
                 # Mixed precision forward pass
                 if scaler is not None:
-<<<<<<< HEAD
-                    with torch.cuda.amp.autocast():
+
+                    with torch.cuda.amp.autocast('cuda'):
                         # 🚀 TỐI ƯU: Sử dụng p_codes (chuỗi đoạn văn) và context_mapping
                         outputs = model(q_codes, p_codes, sf_idx, hop, context_mapping=context_mapping)
-=======
-                    with torch.amp.autocast('cuda'):
-                        outputs = model(q_codes, c_codes, sf_idx, hop)
->>>>>>> b8c5a2a3
                         loss = outputs['loss']
                 else:
                     outputs = model(q_codes, p_codes, sf_idx, hop, context_mapping=context_mapping)
@@ -455,22 +451,13 @@
     # Tạo dataset và dataloader
     print("\n📦 Đang tạo dataset...")
     tokenizer = model.tokenizer
-<<<<<<< HEAD
+
     dataset = RetrievalDataset(train_data, tokenizer, max_len=args.max_len, num_contexts=5)
     
     # Pin memory để chuyển GPU nhanh hơn
     pin_memory = torch.cuda.is_available()
     num_workers = 2 if torch.cuda.is_available() else 0
-=======
-    # FULL CONTEXT PROCESSING: Use all 10 contexts from HotpotQA dataset
-    num_contexts = 10  # HotpotQA provides 10 contexts per sample - use them all
-    print(f"🔧 Using {num_contexts} contexts per sample for FULL context processing")
-    dataset = RetrievalDataset(train_data, tokenizer, max_len=args.max_len, num_contexts=num_contexts)
-    
-    # Memory optimization for 10 contexts - disable pin_memory and multiprocessing
-    pin_memory = False  # Disable to save GPU memory
-    num_workers = 0  # Disable multiprocessing to save memory
->>>>>>> b8c5a2a3
+
     
     dataloader = DataLoader(
         dataset, 
