#!/usr/bin/env python3
"""
Script Training Chính cho Advanced Multi-Hop Retriever
Cách dùng: python tra                # Thêm nội dung còn lại
                if current_paragraph.strip():
                    paragraphs.append(current_paragraph.strip())
        
        # Lọc bỏ đoạn văn rỗng và đảm bảo nội dung tối thiểu
        paragraphs = [p for p in paragraphs if len(p.strip()) > 10]
        
        # Đảm bảo ít nhất một đoạn văn
        if not paragraphs:
            paragraphs = [context_text[:max_len] if context_text else "Không có nội dung."]ataset train/dev] [--samples N] [--epochs N] [--batch_size N] [--gpu]
"""
import argparse
import sys
import os
sys.path.append(os.path.dirname(os.path.abspath(__file__)))

import torch
import torch.nn as nn
from torch.utils.data import Dataset, DataLoader
from transformers import DebertaV2Tokenizer
from tqdm import tqdm
import random

from models.advanced_retriever import create_advanced_retriever
from utils.data_loader import load_hotpot_data

def get_device():
    """Lấy thiết bị tốt nhất có sẵn"""
    if torch.cuda.is_available():
        device = torch.device('cuda')
        print(f"🚀 Using GPU: {torch.cuda.get_device_name()}")
        print(f"🔥 GPU Memory: {torch.cuda.get_device_properties(0).total_memory / 1024**3:.1f}GB")
    elif torch.backends.mps.is_available():
        device = torch.device('mps')
        print("🍎 Using Apple Silicon GPU (MPS)")
    else:
        device = torch.device('cpu')
        print("💻 Using CPU")
    return device

def calculate_f1_em(predictions, targets):
    """Tính toán F1 score và Exact Match"""
    if not predictions or not targets:
        return 0.0, 0.0
    
    # Chuyển đổi thành sets để tính F1
    pred_set = set(predictions)
    target_set = set(targets)
    
    # Exact Match
    em = 1.0 if pred_set == target_set else 0.0
    
    # F1 Score
    if len(pred_set) == 0 and len(target_set) == 0:
        f1 = 1.0
    elif len(pred_set) == 0 or len(target_set) == 0:
        f1 = 0.0
    else:
        precision = len(pred_set & target_set) / len(pred_set)
        recall = len(pred_set & target_set) / len(target_set)
        f1 = 2 * precision * recall / (precision + recall) if (precision + recall) > 0 else 0.0
    
    return f1, em

class RetrievalDataset(Dataset):
    """Dataset cho training multi-hop retrieval"""
    
    def __init__(self, data, tokenizer, max_len=256, num_contexts=5):
        self.data = data
        self.tokenizer = tokenizer
        self.max_len = max_len
        self.num_contexts = num_contexts
        
    def __len__(self):
        return len(self.data)
    
    def _split_context_to_paragraphs(self, context_text, max_len=200):
        """
        🚀 TỐI ƯU: Chia context thành đoạn văn trực tiếp từ raw text
        Không có hiện tượng decode/re-tokenize kém hiệu quả!
        """
        paragraphs = []
        
        # Bước 1: Chia theo double newlines (ngắt đoạn văn tự nhiên)
        parts = context_text.split('\n\n')
        
        for part in parts:
            part = part.strip()
            if not part:
                continue
                
            if len(part) <= max_len:
                paragraphs.append(part)
            else:
                # Bước 2: Chia các phần dài theo câu
                sentences = part.split('. ')
                current_paragraph = ""
                
                for sentence in sentences:
                    # Kiểm tra việc thêm câu này có vượt quá max_len không
                    test_paragraph = current_paragraph + sentence + ". " if current_paragraph else sentence + ". "
                    
                    if len(test_paragraph) > max_len and current_paragraph:
                        # Lưu đoạn văn hiện tại và bắt đầu đoạn mới
                        paragraphs.append(current_paragraph.strip())
                        current_paragraph = sentence + ". "
                    else:
                        current_paragraph = test_paragraph
                
                # Thêm nội dung còn lại
                if current_paragraph.strip():
                    paragraphs.append(current_paragraph.strip())
        
        # Filter out empty paragraphs and ensure minimum content
        paragraphs = [p for p in paragraphs if len(p.strip()) > 10]
        
        # Ensure at least one paragraph
        if not paragraphs:
            paragraphs = [context_text[:max_len] if context_text else "No content available."]
        
        return paragraphs
    
    def __getitem__(self, idx):
        item = self.data[idx]
        question = item['question']
        contexts = item['contexts']
        supporting_facts = item.get('supporting_facts', [])
        
        # Chọn contexts
        if len(contexts) > self.num_contexts:
            sf_titles = {sf[0] for sf in supporting_facts}
            sf_contexts = [ctx for ctx in contexts if ctx['title'] in sf_titles]
            other_contexts = [ctx for ctx in contexts if ctx['title'] not in sf_titles]
            
            selected_contexts = sf_contexts[:2]
            remaining = self.num_contexts - len(selected_contexts)
            if remaining > 0 and other_contexts:
                selected_contexts.extend(random.sample(other_contexts, min(remaining, len(other_contexts))))
        else:
            selected_contexts = contexts
        
        # Đệm contexts nếu cần
        while len(selected_contexts) < self.num_contexts:
            selected_contexts.append({'title': 'Empty', 'text': 'Không có context.'})
        
        # 🚀 TỐI ƯU: Chia đoạn văn TRƯỚC khi tokenization (không decode/re-tokenize!)
        q_tokens_list = []
        p_tokens_list = []  # Mới: chuỗi đoạn văn trực tiếp
        context_to_paragraph_mapping = []  # Ánh xạ chỉ số đoạn văn tới chỉ số context gốc
        
        # Tokenize câu hỏi một lần (token sạch không có special tokens)
        question_tokens = self.tokenizer(
            question,
            max_length=self.max_len // 2,
            truncation=True,
            add_special_tokens=False,  # Không có [CLS], [SEP] cho token sạch
            return_tensors='pt'
        )['input_ids'].view(-1)
        
        # Đệm question tokens tới độ dài nhất quán
        q_max_len = self.max_len // 2
        if len(question_tokens) > q_max_len:
            question_tokens = question_tokens[:q_max_len]
        else:
            padding_len = q_max_len - len(question_tokens)
            question_tokens = torch.cat([question_tokens, torch.full((padding_len,), self.tokenizer.pad_token_id)])
        
        # Xử lý từng context và chia thành đoạn văn
        for ctx_idx, ctx in enumerate(selected_contexts[:self.num_contexts]):
            ctx_text = f"{ctx['title']}: {ctx['text']}"
            
            # Chia context thành đoạn văn TRƯỚC tokenization (không mất thông tin!)
            paragraphs = self._split_context_to_paragraphs(ctx_text)
            
            # Tokenize từng đoạn văn trực tiếp: [CLS] + Q + P + [SEP]
            for paragraph_text in paragraphs:
                combined_text = question + " " + paragraph_text
                para_tokens = self.tokenizer(
                    combined_text,
                    max_length=self.max_len,
                    truncation=True,
                    padding='max_length',
                    return_tensors='pt'
                )['input_ids'].view(-1)
                
                p_tokens_list.append(para_tokens)
                context_to_paragraph_mapping.append(ctx_idx)
        
        # Lưu question tokens một lần (dùng lại cho tất cả đoạn văn)
        q_tokens_list.append(question_tokens)
        
        # Chỉ số supporting facts (ánh xạ tới chỉ số context gốc)
        sf_indices = []
        for i, ctx in enumerate(selected_contexts[:self.num_contexts]):
            if any(ctx['title'] == sf[0] for sf in supporting_facts):
                sf_indices.append(i)
        
        # Đảm bảo ít nhất 1 supporting fact
        if not sf_indices:
            sf_indices.append(0)
        sf_indices = sf_indices[:3]  # Tối đa 3 supporting facts
        
        # Đệm để đảm bảo độ dài nhất quán
        while len(sf_indices) < 2:
            sf_indices.append(sf_indices[0])
        
        return {
            'q_codes': q_tokens_list,  # Token câu hỏi sạch đơn (không có [CLS], [SEP])
            'p_codes': p_tokens_list,  # MỚI: Chuỗi đoạn văn trực tiếp [CLS] + Q + P + [SEP]
            'context_mapping': context_to_paragraph_mapping,  # MỚI: Ánh xạ Đoạn văn → Context
            'sf_idx': [torch.tensor(sf_indices, dtype=torch.long)],
            'hop': len(sf_indices)
        }

def collate_fn(batch):
    """🚀 TỐI ƯU: Hàm collate tùy chỉnh cho định dạng paragraph-based mới"""
    return {
        'q_codes': [item['q_codes'] for item in batch],
        'p_codes': [item['p_codes'] for item in batch],  # MỚI: Chuỗi đoạn văn
        'context_mapping': [item['context_mapping'] for item in batch],  # MỚI: Ánh xạ Đoạn văn → Context
        'sf_idx': [item['sf_idx'] for item in batch],
        'hops': [item['hop'] for item in batch]
    }

def evaluate_model(model, dataloader, device, max_batches=None):
    """Evaluate model and return average F1, EM, and loss"""
    model.eval()
    eval_losses = []
    eval_f1_scores = []
    eval_em_scores = []
    
    with torch.no_grad():
        progress_bar = tqdm(dataloader, desc="Evaluating")
        for batch_idx, batch in enumerate(progress_bar):
            batch_f1 = 0
            batch_em = 0
            valid_samples = 0
            
            # Process each sample in batch individually
            for i in range(len(batch['q_codes'])):
                try:
                    # Move data to device efficiently
                    q_codes = [q.to(device, non_blocking=True) for q in batch['q_codes'][i]]
                    c_codes = [c.to(device, non_blocking=True) for c in batch['c_codes'][i]]
                    sf_idx = [s.to(device, non_blocking=True) for s in batch['sf_idx'][i]]
                    hop = batch['hops'][i]
                    
                    outputs = model(q_codes, c_codes, sf_idx, hop)
                    loss = outputs['loss']
                    
                    if not torch.isnan(loss):
                        valid_samples += 1
                        eval_losses.append(loss.item())
                        
                        # Calculate F1 and EM
                        if 'final_preds' in outputs and outputs['final_preds']:
                            predictions = outputs['final_preds'][0] if outputs['final_preds'][0] else []
                        elif 'current_preds' in outputs and outputs['current_preds']:
                            predictions = outputs['current_preds'][0] if outputs['current_preds'][0] else []
                        else:
                            predictions = []
                        
                        targets = sf_idx[0].cpu().tolist()
                        f1, em = calculate_f1_em(predictions, targets)
                        batch_f1 += f1
                        batch_em += em
                        eval_f1_scores.append(f1)
                        eval_em_scores.append(em)
                        
                except Exception as e:
                    print(f"Evaluation sample {i} failed: {e}")
                    continue
            
            if valid_samples > 0:
                avg_f1 = batch_f1 / valid_samples
                avg_em = batch_em / valid_samples
                
                progress_bar.set_postfix({
                    'loss': f'{eval_losses[-1]:.4f}' if eval_losses else '0.0000',
                    'f1': f'{avg_f1:.4f}',
                    'em': f'{avg_em:.4f}'
                })
            
            # Early break if max_batches specified
            if max_batches and batch_idx >= max_batches - 1:
                break
    
    # Calculate averages
    avg_f1 = sum(eval_f1_scores) / len(eval_f1_scores) if eval_f1_scores else 0.0
    avg_em = sum(eval_em_scores) / len(eval_em_scores) if eval_em_scores else 0.0
    avg_loss = sum(eval_losses) / len(eval_losses) if eval_losses else 0.0
    
    return avg_f1, avg_em, avg_loss

def train_epoch(model, dataloader, optimizer, device, max_batches=None, scaler=None):
<<<<<<< HEAD
    """Train for one epoch with GPU optimization and comprehensive metrics"""
=======
    """Train một epoch với tối ưu hóa GPU"""
>>>>>>> 87747e7c
    model.train()
    epoch_losses = []
    f1_scores = []
    em_scores = []
    
<<<<<<< HEAD
    # Calculate checkpoint intervals for reporting
=======
    # Tính toán checkpoint 30% để báo cáo
>>>>>>> 87747e7c
    total_batches = max_batches if max_batches else len(dataloader)
    checkpoint_intervals = [int(total_batches * p) for p in [0.25, 0.5, 0.75]]
    
    progress_bar = tqdm(dataloader, desc="Training")
    for batch_idx, batch in enumerate(progress_bar):
        
        batch_f1 = 0
        batch_em = 0
        valid_samples = 0
        
        # Xử lý từng sample trong batch riêng lẻ
        for i in range(len(batch['q_codes'])):
            try:
                # Zero gradients cho từng sample
                optimizer.zero_grad()
                
                # 🚀 TỐI ƯU: Di chuyển dữ liệu lên device hiệu quả (định dạng mới)
                q_codes = [q.to(device, non_blocking=True) for q in batch['q_codes'][i]]
                p_codes = [p.to(device, non_blocking=True) for p in batch['p_codes'][i]]  # MỚI: Chuỗi đoạn văn
                context_mapping = batch['context_mapping'][i]  # MỚI: Thông tin ánh xạ
                sf_idx = [s.to(device, non_blocking=True) for s in batch['sf_idx'][i]]
                hop = batch['hops'][i]
                
                # Mixed precision forward pass
                if scaler is not None:

                    with torch.cuda.amp.autocast('cuda'):
                        # 🚀 TỐI ƯU: Sử dụng p_codes (chuỗi đoạn văn) và context_mapping
                        outputs = model(q_codes, p_codes, sf_idx, hop, context_mapping=context_mapping)
                        loss = outputs['loss']
                else:
                    outputs = model(q_codes, p_codes, sf_idx, hop, context_mapping=context_mapping)
                    loss = outputs['loss']
                
                if loss.requires_grad and not torch.isnan(loss):
                    # Backward pass cho sample riêng lẻ
                    if scaler is not None:
                        scaler.scale(loss).backward()
                        scaler.step(optimizer)
                        scaler.update()
                    else:
                        loss.backward()
                        optimizer.step()
                    
                    valid_samples += 1
                    epoch_losses.append(loss.item())
                    
                    # Tính toán F1 và EM chỉ sau khi TẤT CẢ hops đã hoàn thành
                    predictions = []
                    targets = sf_idx[0].cpu().tolist()
                    
                    if 'final_preds' in outputs and outputs['final_preds']:
                        # Sử dụng final predictions sau khi tất cả hops hoàn thành
                        predictions = outputs['final_preds'][0] if len(outputs['final_preds']) > 0 else []
                        
                    elif 'current_preds' in outputs and outputs['current_preds']:
                        # Fallback tới current predictions nếu final không có
                        predictions = outputs['current_preds'][0] if len(outputs['current_preds']) > 0 else []
                    
                    # Luôn tính F1/EM kể cả khi predictions rỗng (để debug)
                    f1, em = calculate_f1_em(predictions, targets)
                    batch_f1 += f1
                    batch_em += em
                    f1_scores.append(f1)
                    em_scores.append(em)
                    
                    # Thông tin debug cho vài sample đầu
                    if len(f1_scores) <= 3:
                        print(f"\n🔍 Debug Sample {len(f1_scores)}:")
                        print(f"   Predictions: {predictions}")
                        print(f"   Targets: {targets}")
                        print(f"   F1: {f1:.4f}, EM: {em:.4f}")
                        print(f"   Available outputs: {list(outputs.keys())}")
                    
            except Exception as e:
                print(f"Sample {i} thất bại: {e}")
                continue
        
        if valid_samples > 0:
            avg_f1 = batch_f1 / valid_samples
            avg_em = batch_em / valid_samples
            
            progress_bar.set_postfix({
                'loss': f'{epoch_losses[-1]:.4f}' if epoch_losses else '0.0000',
                'f1': f'{avg_f1:.4f}',
                'em': f'{avg_em:.4f}',
                'valid': f'{valid_samples}/{len(batch["q_codes"])}'
            })
        
        # Xóa GPU cache định kỳ
        if torch.cuda.is_available() and batch_idx % 10 == 0:
            torch.cuda.empty_cache()
        
<<<<<<< HEAD
        # Report metrics at checkpoints (25%, 50%, 75%)
        if batch_idx in checkpoint_intervals and f1_scores and em_scores:
            current_avg_f1 = sum(f1_scores) / len(f1_scores)
            current_avg_em = sum(em_scores) / len(em_scores)
            current_avg_loss = sum(epoch_losses) / len(epoch_losses)
            checkpoint_pct = int((batch_idx / total_batches) * 100)
            
            print(f"\n📊 {checkpoint_pct}% Checkpoint ({batch_idx+1}/{total_batches} batches):")
            print(f"   Average Loss: {current_avg_loss:.4f}")
            print(f"   Average F1: {current_avg_f1:.4f}")
            print(f"   Average EM: {current_avg_em:.4f}")
            print(f"   Max F1 so far: {max(f1_scores):.4f}")
            print(f"   Max EM so far: {max(em_scores):.4f}")
            print(f"   Samples processed: {len(f1_scores)}")
=======
        # Báo cáo metrics theo chu kỳ (mỗi 25% và 50%)
        if f1_scores and em_scores:
            current_avg_f1 = sum(f1_scores) / len(f1_scores)
            current_avg_em = sum(em_scores) / len(em_scores)
            current_avg_loss = sum(epoch_losses) / len(epoch_losses)
            current_max_f1 = max(f1_scores)
            current_max_em = max(em_scores)
            
            # Báo cáo tại 25%, 50%, 75% 
            progress_checkpoints = [int(total_batches * p) for p in [0.25, 0.5, 0.75]]
            
            if batch_idx in progress_checkpoints:
                progress_pct = int((batch_idx / total_batches) * 100)
                print(f"{progress_pct}% ({batch_idx+1}/{total_batches}) - Loss: {current_avg_loss:.4f}, F1: {current_max_f1:.4f}, EM: {current_max_em:.4f}")
>>>>>>> 87747e7c
        
        # Dừng sớm nếu max_batches được chỉ định
        if max_batches and batch_idx >= max_batches - 1:
            break
    
    # Calculate final averages and max values
    avg_f1 = sum(f1_scores) / len(f1_scores) if f1_scores else 0.0
    avg_em = sum(em_scores) / len(em_scores) if em_scores else 0.0
    max_f1 = max(f1_scores) if f1_scores else 0.0
    max_em = max(em_scores) if em_scores else 0.0
    avg_f1 = sum(f1_scores) / len(f1_scores) if f1_scores else 0.0
    avg_em = sum(em_scores) / len(em_scores) if em_scores else 0.0
    avg_loss = sum(epoch_losses) / len(epoch_losses) if epoch_losses else 0.0
    
<<<<<<< HEAD
    return avg_f1, avg_em, max_f1, max_em, avg_loss
=======
    return max_f1, max_em, avg_f1, avg_em, avg_loss
>>>>>>> 87747e7c

def main():
    parser = argparse.ArgumentParser(description='Train Advanced Multi-Hop Retriever - Cấu hình Paper')
    # ========== CẤU HÌNH PAPER (GIÁ TRỊ MẶC ĐỊNH) ==========
    parser.add_argument('--dataset', type=str, default='train', choices=['train', 'dev'], 
                       help='Dataset sử dụng cho training (train hoặc dev)')
    parser.add_argument('--samples', type=int, default=None, help='Số lượng training samples (None = FULL DATASET)')
    parser.add_argument('--epochs', type=int, default=2, help='Số epochs (Paper: 16, Test: 2)')
    parser.add_argument('--batch_size', type=int, default=1, help='Kích thước batch (Paper: 1)')
    parser.add_argument('--learning_rate', type=float, default=2e-5, help='Learning rate (Paper: 2e-5)')
    parser.add_argument('--max_len', type=int, default=512, help='Độ dài chuỗi tối đa (Paper: 512)')
    parser.add_argument('--save_path', type=str, default='models/deberta_v3_paper_full.pt', help='Đường dẫn lưu model')
    parser.add_argument('--gradient_accumulation', type=int, default=1, help='Bước tích lũy gradient')
    parser.add_argument('--max_batches', type=int, default=None, help='Số batch tối đa mỗi epoch (None = FULL DATASET)')
    parser.add_argument('--gpu', action='store_true', help='Ép buộc sử dụng GPU')
    parser.add_argument('--mixed_precision', action='store_true', default=False, help='Sử dụng mixed precision (thường False với gradient checkpointing)')
    parser.add_argument('--gradient_checkpointing', action='store_true', default=False, help='Sử dụng gradient checkpointing để tiết kiệm bộ nhớ (khuyến nghị)')
    
    args = parser.parse_args()
    
    # Hiển thị cấu hình dựa trên dataset
    dataset_info = {
        'train': ('FULL HOTPOT QA TRAIN (~90K samples)', 'training'),
        'dev': ('FULL HOTPOT QA DEV (~7.4K samples)', 'development/validation')
    }
    
    dataset_name, dataset_purpose = dataset_info[args.dataset]
    
    # Lựa chọn thiết bị
    device = get_device()
    # Tự động điều chỉnh đường dẫn lưu dựa trên dataset
    if args.save_path == 'models/deberta_v3_paper_full.pt':  # Đường dẫn mặc định
        if args.dataset == 'dev':
            args.save_path = 'models/deberta_v3_paper_dev.pt'
        else:
            args.save_path = 'models/deberta_v3_paper_train.pt'
    
    # Tải dữ liệu
    train_data = load_hotpot_data(args.dataset, sample_size=args.samples)
    
    print(f"Training trên {len(train_data)} {args.dataset.upper()} samples")
    print(f"Epochs: {args.epochs}, Batch size: {args.batch_size}, LR: {args.learning_rate}")
    print(f"Model sẽ lưu tại: {args.save_path}")
    print("=" * 60)
    
    # Tạo model
    model = create_advanced_retriever(
        model_name="microsoft/deberta-v3-base",
        beam_size=2,
        use_focal=True,
        use_early_stop=True,
        max_seq_len=args.max_len,
        gradient_checkpointing=args.gradient_checkpointing
    )
    model.to(device)
    
    # Thiết lập mixed precision
    scaler = None
    if args.mixed_precision and torch.cuda.is_available():
        scaler = torch.cuda.amp.GradScaler()
        print("⚡ Sử dụng mixed precision training")
    
    # Tạo dataset và dataloader
    print("\n📦 Đang tạo dataset...")
    tokenizer = model.tokenizer

    dataset = RetrievalDataset(train_data, tokenizer, max_len=args.max_len, num_contexts=5)
    
    # Pin memory để chuyển GPU nhanh hơn
    pin_memory = torch.cuda.is_available()
    num_workers = 2 if torch.cuda.is_available() else 0

    
    dataloader = DataLoader(
        dataset, 
        batch_size=args.batch_size,
        shuffle=True,
        collate_fn=collate_fn,
        pin_memory=pin_memory,
        num_workers=num_workers
    )
    
    # Optimizer với cài đặt tốt hơn cho GPU
    optimizer = torch.optim.AdamW(
        model.parameters(), 
        lr=args.learning_rate, 
        weight_decay=0.01,
        eps=1e-8,
        betas=(0.9, 0.999)
    )
    
    # Vòng lặp training
    print(f"\n🎯 Bắt đầu training cho {args.epochs} epochs...")
    if torch.cuda.is_available():
        print(f"🔥 GPU Memory trước khi training: {torch.cuda.memory_allocated()/1024**2:.1f}MB")
    
    best_avg_f1 = 0.0
    best_avg_em = 0.0
    best_max_f1 = 0.0
    best_max_em = 0.0
    train_metrics = []
    
    for epoch in range(args.epochs):
        print(f"\n📚 Epoch {epoch+1}/{args.epochs}")
        
        # Thông tin GPU memory
        if torch.cuda.is_available():
            print(f"🔥 GPU Memory trước epoch: {torch.cuda.memory_allocated()/1024**2:.1f}MB")
        
<<<<<<< HEAD
        avg_f1, avg_em, max_f1, max_em, avg_loss = train_epoch(
=======
        max_f1, max_em, avg_f1, avg_em, avg_loss = train_epoch(
>>>>>>> 87747e7c
            model=model,
            dataloader=dataloader,
            optimizer=optimizer,
            device=device,
            max_batches=args.max_batches,
            scaler=scaler
        )
        
        # Store detailed metrics
        epoch_metrics = {
            'epoch': epoch + 1,
            'avg_f1': avg_f1,
            'avg_em': avg_em,
            'max_f1': max_f1,
            'max_em': max_em,
            'avg_f1': avg_f1,
            'avg_em': avg_em,
            'avg_loss': avg_loss
        }
        train_metrics.append(epoch_metrics)
        
<<<<<<< HEAD
        print(f"\n🎯 EPOCH {epoch+1}/{args.epochs} - FINAL METRICS")
        print(f"=" * 50)
        print(f"📊 Average Metrics (Trung bình toàn epoch):")
        print(f"   • Average F1 Score: {avg_f1:.4f}")
        print(f"   • Average EM Score: {avg_em:.4f}")
        print(f"   • Average Loss: {avg_loss:.4f}")
        print(f"📈 Best Individual Predictions This Epoch:")
        print(f"   • Max F1 Score: {max_f1:.4f}")
        print(f"   • Max EM Score: {max_em:.4f}")
        print(f"=" * 50)
=======
        print(f"Epoch {epoch+1}: Max F1={max_f1:.4f}, Avg F1={avg_f1:.4f}, Max EM={max_em:.4f}, Avg EM={avg_em:.4f}, Loss={avg_loss:.4f}")
>>>>>>> 87747e7c
        
        # Thông tin GPU memory
        if torch.cuda.is_available():
            gpu_mem = torch.cuda.memory_allocated()/1024**2
            gpu_max = torch.cuda.max_memory_allocated()/1024**2
            print(f"🔥 GPU Memory: {gpu_mem:.1f}MB (Max: {gpu_max:.1f}MB)")
            torch.cuda.reset_peak_memory_stats()
        
<<<<<<< HEAD
        # Save checkpoint after every epoch with complete metrics
        checkpoint_data = {
            'model_state_dict': model.state_dict(),
            'optimizer_state_dict': optimizer.state_dict(),
            'epoch': epoch + 1,
            'metrics': epoch_metrics,
            'best_metrics': {
                'best_avg_f1': max(best_avg_f1, avg_f1),
                'best_avg_em': max(best_avg_em, avg_em),
                'best_max_f1': max(best_max_f1, max_f1),
                'best_max_em': max(best_max_em, max_em)
            },
            'train_metrics_history': train_metrics,
            'config': {
                'model_name': 'microsoft/deberta-v3-base',
                'beam_size': 2,
                'use_focal': True,
                'max_seq_len': args.max_len,
                'dataset': args.dataset,
                'samples': args.samples,
                'epochs': args.epochs,
                'batch_size': args.batch_size,
                'learning_rate': args.learning_rate,
                'num_contexts': num_contexts
            }
        }
        
        # Always save checkpoint after each epoch
        torch.save(checkpoint_data, args.save_path)
        print(f"💾 Checkpoint saved to {args.save_path}")
        
        # Update best metrics if improved
        if avg_f1 > best_avg_f1:
            best_avg_f1 = avg_f1
            best_avg_em = avg_em
            best_max_f1 = max_f1
            best_max_em = max_em
            print(f"🏆 NEW BEST! Average F1 improved: {avg_f1:.4f}")
        elif avg_f1 == best_avg_f1 and max_f1 > best_max_f1:
            # Tie-breaker: if avg F1 is same, prefer higher max F1
            best_avg_f1 = avg_f1
            best_avg_em = avg_em
            best_max_f1 = max_f1
            best_max_em = max_em
            print(f"🏆 NEW BEST! Max F1 improved: {max_f1:.4f} (avg F1 tied)")
        
        print(f"📈 Current Best Metrics So Far:")
        print(f"   • Best Avg F1: {max(best_avg_f1, avg_f1):.4f}")
        print(f"   • Best Avg EM: {max(best_avg_em, avg_em):.4f}")
        print(f"   • Best Max F1: {max(best_max_f1, max_f1):.4f}")
        print(f"   • Best Max EM: {max(best_max_em, max_em):.4f}")
        
        # Explain metrics for clarity
        print(f"\n📝 Giải thích Metrics:")
        print(f"   • F1 Score = Độ chính xác tổng hợp (precision + recall)")
        print(f"   • EM Score = Exact Match (1.0 chỉ khi dự đoán hoàn toàn chính xác)")
        print(f"   • Average = Trung bình trên toàn bộ samples")
        print(f"   • Max = Điểm số cao nhất trong epoch này")
        if avg_em == 0.0 and avg_f1 > 0.0:
            print(f"   • EM=0 nhưng F1>0: Mô hình đang học từng phần, chưa dự đoán hoàn toàn chính xác")
        
        print(f"-" * 60)
    
    print(f"\n🎉 TRAINING HOÀN THÀNH!")
    print(f"=" * 60)
    print(f"📈 Metrics Epoch Cuối Cùng:")
    print(f"   • Average F1: {train_metrics[-1]['avg_f1']:.4f}")
    print(f"   • Average EM: {train_metrics[-1]['avg_em']:.4f}")
    print(f"   • Average Loss: {train_metrics[-1]['avg_loss']:.4f}")
    print(f"🏆 Metrics Tốt Nhất Đạt Được:")
    print(f"   • Best Average F1: {max(best_avg_f1, train_metrics[-1]['avg_f1']):.4f}")
    print(f"   • Best Average EM: {max(best_avg_em, train_metrics[-1]['avg_em']):.4f}")
    print(f"   • Best Max F1: {max(best_max_f1, train_metrics[-1]['max_f1']):.4f}")
    print(f"   • Best Max EM: {max(best_max_em, train_metrics[-1]['max_em']):.4f}")
    print(f"💾 Model và checkpoint đã lưu: {args.save_path}")
    print(f"=" * 60)
    
    # Training summary in Vietnamese
    dataset_summary = f"Trained on {args.dataset.upper()} set"
    if args.dataset == 'dev':
        dataset_summary += " (sử dụng development data để training)"
    
    print(f"\n📚 Tóm Tắt Training:")
    print(f"• Dataset: {dataset_summary}")
    print(f"• Số samples: {len(train_data):,}")
    print(f"• Số epochs: {args.epochs}")
    print(f"• Checkpoint bao gồm: model weights, optimizer state, metrics history, config")
    print(f"• Có thể load lại model bằng: python evaluate_checkpoint.py --checkpoint_path {args.save_path}")
    print(f"\n📊 Ý Nghĩa Metrics:")
    print(f"• F1 Score: Đo độ chính xác khi có partial match giữa dự đoán và target")
    print(f"• EM Score: Exact Match - chỉ = 1.0 khi dự đoán hoàn toàn chính xác")
    print(f"• Average: Hiệu suất trung bình trên toàn bộ dataset")
    print(f"• Max: Hiệu suất tốt nhất trong từng epoch")
    print(f"• Tại sao EM=0? Model học dần dần - partial matches (F1>0) xuất hiện trước exact matches")
=======
        # Lưu model nếu F1 cải thiện
        if max_f1 > best_f1:
            best_f1 = max_f1
            best_em = max_em
            torch.save({
                'model_state_dict': model.state_dict(),
                'optimizer_state_dict': optimizer.state_dict(),
                'epoch': epoch,
                'max_f1': max_f1,
                'max_em': max_em,
                'avg_loss': avg_loss,
                'train_metrics': train_metrics,
                'config': {
                    'model_name': 'microsoft/deberta-v3-base',
                    'beam_size': 2,
                    'use_focal': True,
                    'max_seq_len': args.max_len,
                    'dataset': args.dataset,
                    'samples': args.samples,
                    'epochs': args.epochs,
                    'batch_size': args.batch_size,
                    'learning_rate': args.learning_rate
                }
            }, args.save_path)
            print(f"Model mới tốt nhất lưu tại {args.save_path} (F1: {best_f1:.4f})")
    
    # Tóm tắt cuối training
    final_avg_f1 = train_metrics[-1]['avg_f1'] if train_metrics else 0.0
    final_avg_em = train_metrics[-1]['avg_em'] if train_metrics else 0.0
    print(f"\nTraining hoàn thành!")
    print(f"Best Max F1: {best_f1:.4f}, Best Max EM: {best_em:.4f}")
    print(f"Final Avg F1: {final_avg_f1:.4f}, Final Avg EM: {final_avg_em:.4f}")
    print(f"Model đã lưu tại: {args.save_path}")
>>>>>>> 87747e7c

if __name__ == "__main__":
    main()<|MERGE_RESOLUTION|>--- conflicted
+++ resolved
@@ -296,21 +296,15 @@
     return avg_f1, avg_em, avg_loss
 
 def train_epoch(model, dataloader, optimizer, device, max_batches=None, scaler=None):
-<<<<<<< HEAD
-    """Train for one epoch with GPU optimization and comprehensive metrics"""
-=======
+
     """Train một epoch với tối ưu hóa GPU"""
->>>>>>> 87747e7c
     model.train()
     epoch_losses = []
     f1_scores = []
     em_scores = []
     
-<<<<<<< HEAD
-    # Calculate checkpoint intervals for reporting
-=======
     # Tính toán checkpoint 30% để báo cáo
->>>>>>> 87747e7c
+
     total_batches = max_batches if max_batches else len(dataloader)
     checkpoint_intervals = [int(total_batches * p) for p in [0.25, 0.5, 0.75]]
     
@@ -403,23 +397,7 @@
         # Xóa GPU cache định kỳ
         if torch.cuda.is_available() and batch_idx % 10 == 0:
             torch.cuda.empty_cache()
-        
-<<<<<<< HEAD
-        # Report metrics at checkpoints (25%, 50%, 75%)
-        if batch_idx in checkpoint_intervals and f1_scores and em_scores:
-            current_avg_f1 = sum(f1_scores) / len(f1_scores)
-            current_avg_em = sum(em_scores) / len(em_scores)
-            current_avg_loss = sum(epoch_losses) / len(epoch_losses)
-            checkpoint_pct = int((batch_idx / total_batches) * 100)
-            
-            print(f"\n📊 {checkpoint_pct}% Checkpoint ({batch_idx+1}/{total_batches} batches):")
-            print(f"   Average Loss: {current_avg_loss:.4f}")
-            print(f"   Average F1: {current_avg_f1:.4f}")
-            print(f"   Average EM: {current_avg_em:.4f}")
-            print(f"   Max F1 so far: {max(f1_scores):.4f}")
-            print(f"   Max EM so far: {max(em_scores):.4f}")
-            print(f"   Samples processed: {len(f1_scores)}")
-=======
+
         # Báo cáo metrics theo chu kỳ (mỗi 25% và 50%)
         if f1_scores and em_scores:
             current_avg_f1 = sum(f1_scores) / len(f1_scores)
@@ -434,7 +412,7 @@
             if batch_idx in progress_checkpoints:
                 progress_pct = int((batch_idx / total_batches) * 100)
                 print(f"{progress_pct}% ({batch_idx+1}/{total_batches}) - Loss: {current_avg_loss:.4f}, F1: {current_max_f1:.4f}, EM: {current_max_em:.4f}")
->>>>>>> 87747e7c
+
         
         # Dừng sớm nếu max_batches được chỉ định
         if max_batches and batch_idx >= max_batches - 1:
@@ -449,11 +427,9 @@
     avg_em = sum(em_scores) / len(em_scores) if em_scores else 0.0
     avg_loss = sum(epoch_losses) / len(epoch_losses) if epoch_losses else 0.0
     
-<<<<<<< HEAD
-    return avg_f1, avg_em, max_f1, max_em, avg_loss
-=======
+
     return max_f1, max_em, avg_f1, avg_em, avg_loss
->>>>>>> 87747e7c
+
 
 def main():
     parser = argparse.ArgumentParser(description='Train Advanced Multi-Hop Retriever - Cấu hình Paper')
@@ -563,11 +539,9 @@
         if torch.cuda.is_available():
             print(f"🔥 GPU Memory trước epoch: {torch.cuda.memory_allocated()/1024**2:.1f}MB")
         
-<<<<<<< HEAD
-        avg_f1, avg_em, max_f1, max_em, avg_loss = train_epoch(
-=======
+
         max_f1, max_em, avg_f1, avg_em, avg_loss = train_epoch(
->>>>>>> 87747e7c
+
             model=model,
             dataloader=dataloader,
             optimizer=optimizer,
@@ -588,21 +562,9 @@
             'avg_loss': avg_loss
         }
         train_metrics.append(epoch_metrics)
-        
-<<<<<<< HEAD
-        print(f"\n🎯 EPOCH {epoch+1}/{args.epochs} - FINAL METRICS")
-        print(f"=" * 50)
-        print(f"📊 Average Metrics (Trung bình toàn epoch):")
-        print(f"   • Average F1 Score: {avg_f1:.4f}")
-        print(f"   • Average EM Score: {avg_em:.4f}")
-        print(f"   • Average Loss: {avg_loss:.4f}")
-        print(f"📈 Best Individual Predictions This Epoch:")
-        print(f"   • Max F1 Score: {max_f1:.4f}")
-        print(f"   • Max EM Score: {max_em:.4f}")
-        print(f"=" * 50)
-=======
+
         print(f"Epoch {epoch+1}: Max F1={max_f1:.4f}, Avg F1={avg_f1:.4f}, Max EM={max_em:.4f}, Avg EM={avg_em:.4f}, Loss={avg_loss:.4f}")
->>>>>>> 87747e7c
+
         
         # Thông tin GPU memory
         if torch.cuda.is_available():
@@ -611,102 +573,6 @@
             print(f"🔥 GPU Memory: {gpu_mem:.1f}MB (Max: {gpu_max:.1f}MB)")
             torch.cuda.reset_peak_memory_stats()
         
-<<<<<<< HEAD
-        # Save checkpoint after every epoch with complete metrics
-        checkpoint_data = {
-            'model_state_dict': model.state_dict(),
-            'optimizer_state_dict': optimizer.state_dict(),
-            'epoch': epoch + 1,
-            'metrics': epoch_metrics,
-            'best_metrics': {
-                'best_avg_f1': max(best_avg_f1, avg_f1),
-                'best_avg_em': max(best_avg_em, avg_em),
-                'best_max_f1': max(best_max_f1, max_f1),
-                'best_max_em': max(best_max_em, max_em)
-            },
-            'train_metrics_history': train_metrics,
-            'config': {
-                'model_name': 'microsoft/deberta-v3-base',
-                'beam_size': 2,
-                'use_focal': True,
-                'max_seq_len': args.max_len,
-                'dataset': args.dataset,
-                'samples': args.samples,
-                'epochs': args.epochs,
-                'batch_size': args.batch_size,
-                'learning_rate': args.learning_rate,
-                'num_contexts': num_contexts
-            }
-        }
-        
-        # Always save checkpoint after each epoch
-        torch.save(checkpoint_data, args.save_path)
-        print(f"💾 Checkpoint saved to {args.save_path}")
-        
-        # Update best metrics if improved
-        if avg_f1 > best_avg_f1:
-            best_avg_f1 = avg_f1
-            best_avg_em = avg_em
-            best_max_f1 = max_f1
-            best_max_em = max_em
-            print(f"🏆 NEW BEST! Average F1 improved: {avg_f1:.4f}")
-        elif avg_f1 == best_avg_f1 and max_f1 > best_max_f1:
-            # Tie-breaker: if avg F1 is same, prefer higher max F1
-            best_avg_f1 = avg_f1
-            best_avg_em = avg_em
-            best_max_f1 = max_f1
-            best_max_em = max_em
-            print(f"🏆 NEW BEST! Max F1 improved: {max_f1:.4f} (avg F1 tied)")
-        
-        print(f"📈 Current Best Metrics So Far:")
-        print(f"   • Best Avg F1: {max(best_avg_f1, avg_f1):.4f}")
-        print(f"   • Best Avg EM: {max(best_avg_em, avg_em):.4f}")
-        print(f"   • Best Max F1: {max(best_max_f1, max_f1):.4f}")
-        print(f"   • Best Max EM: {max(best_max_em, max_em):.4f}")
-        
-        # Explain metrics for clarity
-        print(f"\n📝 Giải thích Metrics:")
-        print(f"   • F1 Score = Độ chính xác tổng hợp (precision + recall)")
-        print(f"   • EM Score = Exact Match (1.0 chỉ khi dự đoán hoàn toàn chính xác)")
-        print(f"   • Average = Trung bình trên toàn bộ samples")
-        print(f"   • Max = Điểm số cao nhất trong epoch này")
-        if avg_em == 0.0 and avg_f1 > 0.0:
-            print(f"   • EM=0 nhưng F1>0: Mô hình đang học từng phần, chưa dự đoán hoàn toàn chính xác")
-        
-        print(f"-" * 60)
-    
-    print(f"\n🎉 TRAINING HOÀN THÀNH!")
-    print(f"=" * 60)
-    print(f"📈 Metrics Epoch Cuối Cùng:")
-    print(f"   • Average F1: {train_metrics[-1]['avg_f1']:.4f}")
-    print(f"   • Average EM: {train_metrics[-1]['avg_em']:.4f}")
-    print(f"   • Average Loss: {train_metrics[-1]['avg_loss']:.4f}")
-    print(f"🏆 Metrics Tốt Nhất Đạt Được:")
-    print(f"   • Best Average F1: {max(best_avg_f1, train_metrics[-1]['avg_f1']):.4f}")
-    print(f"   • Best Average EM: {max(best_avg_em, train_metrics[-1]['avg_em']):.4f}")
-    print(f"   • Best Max F1: {max(best_max_f1, train_metrics[-1]['max_f1']):.4f}")
-    print(f"   • Best Max EM: {max(best_max_em, train_metrics[-1]['max_em']):.4f}")
-    print(f"💾 Model và checkpoint đã lưu: {args.save_path}")
-    print(f"=" * 60)
-    
-    # Training summary in Vietnamese
-    dataset_summary = f"Trained on {args.dataset.upper()} set"
-    if args.dataset == 'dev':
-        dataset_summary += " (sử dụng development data để training)"
-    
-    print(f"\n📚 Tóm Tắt Training:")
-    print(f"• Dataset: {dataset_summary}")
-    print(f"• Số samples: {len(train_data):,}")
-    print(f"• Số epochs: {args.epochs}")
-    print(f"• Checkpoint bao gồm: model weights, optimizer state, metrics history, config")
-    print(f"• Có thể load lại model bằng: python evaluate_checkpoint.py --checkpoint_path {args.save_path}")
-    print(f"\n📊 Ý Nghĩa Metrics:")
-    print(f"• F1 Score: Đo độ chính xác khi có partial match giữa dự đoán và target")
-    print(f"• EM Score: Exact Match - chỉ = 1.0 khi dự đoán hoàn toàn chính xác")
-    print(f"• Average: Hiệu suất trung bình trên toàn bộ dataset")
-    print(f"• Max: Hiệu suất tốt nhất trong từng epoch")
-    print(f"• Tại sao EM=0? Model học dần dần - partial matches (F1>0) xuất hiện trước exact matches")
-=======
         # Lưu model nếu F1 cải thiện
         if max_f1 > best_f1:
             best_f1 = max_f1
@@ -740,7 +606,7 @@
     print(f"Best Max F1: {best_f1:.4f}, Best Max EM: {best_em:.4f}")
     print(f"Final Avg F1: {final_avg_f1:.4f}, Final Avg EM: {final_avg_em:.4f}")
     print(f"Model đã lưu tại: {args.save_path}")
->>>>>>> 87747e7c
+
 
 if __name__ == "__main__":
     main()